package me.uma

import kotlin.test.*
import kotlinx.coroutines.ExperimentalCoroutinesApi
import kotlinx.coroutines.test.runTest
import kotlinx.serialization.decodeFromString
<<<<<<< HEAD
import kotlinx.serialization.json.JsonObject
import kotlinx.serialization.json.jsonPrimitive
import me.uma.crypto.Secp256k1
import me.uma.crypto.hexToByteArray
import me.uma.protocol.*
=======
import me.uma.crypto.Secp256k1
import me.uma.protocol.CompliancePayerData
import me.uma.protocol.KycStatus
import me.uma.protocol.PayerDataOptions
import me.uma.protocol.TravelRuleFormat
>>>>>>> f0afcaa8
import me.uma.utils.serialFormat

@OptIn(ExperimentalCoroutinesApi::class)
class UmaTests {
    val keys = Secp256k1.generateKeyPair()

    @Test
    fun `test create and parse payreq in receiving amount`() = runTest {
        val travelRuleInfo = "travel rule info"
        val payreq = UmaProtocolHelper().getPayRequest(
            receiverEncryptionPubKey = keys.publicKey,
            sendingVaspPrivateKey = keys.privateKey,
            receivingCurrencyCode = "USD",
            amount = 100,
            isAmountInReceivingCurrency = true,
            payerIdentifier = "test@test.com",
            payerKycStatus = KycStatus.VERIFIED,
            utxoCallback = "https://example.com/utxo",
            travelRuleInfo = "travel rule info",
            travelRuleFormat = TravelRuleFormat("someFormat", "1.0"),
            requestedPayeeData = createCounterPartyDataOptions(
                "email" to true,
                "name" to false,
                "compliance" to true,
            ),
            receiverUmaVersion = "1.0",
        )
        assertTrue(payreq is PayRequestV1)
        assertEquals("USD", payreq.receivingCurrencyCode())
        assertEquals("USD", payreq.sendingCurrencyCode())
        val json = payreq.toJson()
        val jsonObject = serialFormat.decodeFromString(JsonObject.serializer(), json)
        assertEquals("100.USD", jsonObject["amount"]?.jsonPrimitive?.content)
        assertEquals("USD", jsonObject["convert"]?.jsonPrimitive?.content)
        val decodedPayReq = UmaProtocolHelper().parseAsPayRequest(json)
        assertEquals(payreq, decodedPayReq)

        val encryptedTravelRuleInfo =
            decodedPayReq.payerData?.compliance()?.encryptedTravelRuleInfo ?: fail("travel rule info not found")
        assertEquals(
<<<<<<< HEAD
            travelRuleInfo,
            String(Secp256k1.decryptEcies(encryptedTravelRuleInfo.hexToByteArray(), keys.privateKey)),
=======
            payerDataOptions,
            serialFormat.decodeFromString(PayerDataOptions.serializer(), json),
>>>>>>> f0afcaa8
        )
    }

    @OptIn(ExperimentalStdlibApi::class)
    @Test
    fun `test create and parse payreq in msats`() = runTest {
        val payreq = UmaProtocolHelper().getPayRequest(
            receiverEncryptionPubKey = keys.publicKey,
            sendingVaspPrivateKey = keys.privateKey,
            receivingCurrencyCode = "USD",
            amount = 100,
            isAmountInReceivingCurrency = false,
            payerIdentifier = "test@test.com",
            payerKycStatus = KycStatus.VERIFIED,
            utxoCallback = "https://example.com/utxo",
            receiverUmaVersion = "1.0",
        )
        assertTrue(payreq is PayRequestV1)
        assertNull(payreq.sendingCurrencyCode())
        assertEquals("USD", payreq.receivingCurrencyCode())
        val json = payreq.toJson()
        val jsonObject = serialFormat.decodeFromString(JsonObject.serializer(), json)
        assertEquals("100", jsonObject["amount"]?.jsonPrimitive?.content)
        assertEquals("USD", jsonObject["convert"]?.jsonPrimitive?.content)
        val decodedPayReq = UmaProtocolHelper().parseAsPayRequest(json)
        assertEquals(payreq, decodedPayReq)
    }

    @OptIn(ExperimentalStdlibApi::class)
    @Test
    fun `test create and parse payreq umav0`() = runTest {
        val payreq = UmaProtocolHelper().getPayRequest(
            receiverEncryptionPubKey = keys.publicKey,
            sendingVaspPrivateKey = keys.privateKey,
            receivingCurrencyCode = "USD",
            amount = 100,
            isAmountInReceivingCurrency = false,
            payerIdentifier = "test@test.com",
            payerKycStatus = KycStatus.VERIFIED,
            utxoCallback = "https://example.com/utxo",
            receiverUmaVersion = "0.3",
        )
        assertTrue(payreq is PayRequestV0)
        assertNull(payreq.sendingCurrencyCode())
        assertEquals("USD", payreq.receivingCurrencyCode())
        val json = payreq.toJson()
        val decodedPayReq = UmaProtocolHelper().parseAsPayRequest(json)
        assertEquals(payreq, decodedPayReq)
    }

    @Test
    fun `test isUmaLnurlpQuery future-proofing`() {
        val umaLnurlpQuery =
            "https://example.com/.well-known/lnurlp/\$bob?vaspDomain=example.com&nonce=123&signature=123&" +
                "isSubjectToTravelRule=true&timestamp=123&umaVersion=100.0"
        assertEquals(true, UmaProtocolHelper().isUmaLnurlpQuery(umaLnurlpQuery))
    }

    @Test
    fun `test serialization nulls`() = runTest {
        // Missing nodePubKey and encryptedTravelRuleInfo:
        val jsonCompliancePayerData = """
            {
                "utxos": ["utxo1", "utxo2"],
                "kycStatus": "VERIFIED",
                "utxoCallback": "utxoCallback",
                "signature": "signature",
                "signatureNonce": "1234",
                "signatureTimestamp": 1234567,
                "travelRuleFormat": null
            }
        """.trimIndent()

        val compliancePayerData = serialFormat.decodeFromString<CompliancePayerData>(jsonCompliancePayerData)
        assertEquals(
            CompliancePayerData(
                utxos = listOf("utxo1", "utxo2"),
                kycStatus = KycStatus.VERIFIED,
                utxoCallback = "utxoCallback",
                signature = "signature",
                signatureNonce = "1234",
                signatureTimestamp = 1234567,
                encryptedTravelRuleInfo = null,
                nodePubKey = null,
            ),
            compliancePayerData,
        )
    }

    @Test
    fun `test isUmaLnurlpQuery future-proofing`() {
        val umaLnurlpQuery =
            "https://example.com/.well-known/lnurlp/\$bob?vaspDomain=example.com&nonce=123&signature=123&" +
                "isSubjectToTravelRule=true&timestamp=123&umaVersion=100.0"
        assertEquals(true, UmaProtocolHelper().isUmaLnurlpQuery(umaLnurlpQuery))
    }

    @Test
    fun `test serialization nulls`() = runTest {
        // Missing nodePubKey and encryptedTravelRuleInfo:
        val jsonCompliancePayerData = """
            {
                "utxos": ["utxo1", "utxo2"],
                "kycStatus": "VERIFIED",
                "utxoCallback": "utxoCallback",
                "signature": "signature",
                "signatureNonce": "1234",
                "signatureTimestamp": 1234567,
                "travelRuleFormat": null
            }
        """.trimIndent()

        val compliancePayerData = serialFormat.decodeFromString<CompliancePayerData>(jsonCompliancePayerData)
        assertEquals(
            CompliancePayerData(
                utxos = listOf("utxo1", "utxo2"),
                kycStatus = KycStatus.VERIFIED,
                utxoCallback = "utxoCallback",
                signature = "signature",
                signatureNonce = "1234",
                signatureTimestamp = 1234567,
                encryptedTravelRuleInfo = null,
                nodePubKey = null,
            ),
            compliancePayerData,
        )
    }
}<|MERGE_RESOLUTION|>--- conflicted
+++ resolved
@@ -4,19 +4,11 @@
 import kotlinx.coroutines.ExperimentalCoroutinesApi
 import kotlinx.coroutines.test.runTest
 import kotlinx.serialization.decodeFromString
-<<<<<<< HEAD
 import kotlinx.serialization.json.JsonObject
 import kotlinx.serialization.json.jsonPrimitive
 import me.uma.crypto.Secp256k1
 import me.uma.crypto.hexToByteArray
 import me.uma.protocol.*
-=======
-import me.uma.crypto.Secp256k1
-import me.uma.protocol.CompliancePayerData
-import me.uma.protocol.KycStatus
-import me.uma.protocol.PayerDataOptions
-import me.uma.protocol.TravelRuleFormat
->>>>>>> f0afcaa8
 import me.uma.utils.serialFormat
 
 @OptIn(ExperimentalCoroutinesApi::class)
@@ -57,13 +49,8 @@
         val encryptedTravelRuleInfo =
             decodedPayReq.payerData?.compliance()?.encryptedTravelRuleInfo ?: fail("travel rule info not found")
         assertEquals(
-<<<<<<< HEAD
             travelRuleInfo,
             String(Secp256k1.decryptEcies(encryptedTravelRuleInfo.hexToByteArray(), keys.privateKey)),
-=======
-            payerDataOptions,
-            serialFormat.decodeFromString(PayerDataOptions.serializer(), json),
->>>>>>> f0afcaa8
         )
     }
 
