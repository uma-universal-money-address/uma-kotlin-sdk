--- conflicted
+++ resolved
@@ -27,9 +27,6 @@
 val serialFormat = Json {
     ignoreUnknownKeys = true
     isLenient = true
-<<<<<<< HEAD
+    explicitNulls = false
     serializersModule = module
-=======
-    explicitNulls = false
->>>>>>> bd005eb3
 }