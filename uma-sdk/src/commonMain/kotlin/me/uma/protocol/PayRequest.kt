package me.uma.protocol

<<<<<<< HEAD
import kotlinx.serialization.*
import kotlinx.serialization.builtins.MapSerializer
import kotlinx.serialization.builtins.nullable
import kotlinx.serialization.builtins.serializer
import kotlinx.serialization.descriptors.SerialDescriptor
import kotlinx.serialization.descriptors.buildClassSerialDescriptor
import kotlinx.serialization.descriptors.element
import kotlinx.serialization.encoding.*
import kotlinx.serialization.json.JsonContentPolymorphicSerializer
import kotlinx.serialization.json.JsonElement
import kotlinx.serialization.json.jsonObject
=======
import kotlinx.serialization.KSerializer
import kotlinx.serialization.SerialName
import kotlinx.serialization.Serializable
import kotlinx.serialization.descriptors.PrimitiveKind
import kotlinx.serialization.descriptors.PrimitiveSerialDescriptor
import kotlinx.serialization.encodeToString
import kotlinx.serialization.encoding.Decoder
import kotlinx.serialization.encoding.Encoder
>>>>>>> f0afcaa8
import me.uma.utils.serialFormat

/**
 * The request sent by the sender to the receiver to retrieve an invoice.
 */
<<<<<<< HEAD
sealed interface PayRequest {
    /**
     * The amount that the receiver will receive in either the smallest unit of the
     * sendingCurrencyCode or in msats (if sendingCurrencyCode is null).
     */
    val amount: Long

    /**
     * The data that the sender will send to the receiver to identify themselves.
     */
    val payerData: PayerData?

    /**
     * The currency code in which the amount field is specified. If null, the
     * amount is assumed to be specified in msats.
     */
    fun sendingCurrencyCode(): String?

    /**
     * The currency code that the receiver will receive for this payment.
     */
    fun receivingCurrencyCode(): String?

    fun isUmaRequest(): Boolean

    fun signablePayload(): ByteArray

    fun toJson(): String

    fun requestedPayeeData(): CounterPartyDataOptions?

    fun comment(): String?

    fun toQueryParamMap(): Map<String, List<String>>

    companion object {
        fun fromQueryParamMap(queryMap: Map<String, List<String>>): PayRequest {
            val receivingCurrencyCode = queryMap["convert"]?.firstOrNull()

            val amountStr = queryMap["amount"]?.firstOrNull()
                ?: throw IllegalArgumentException("Amount is required")
            val parts = amountStr.split(".")
            val sendingCurrencyCode = if (parts.size == 2) parts[1] else null
            val amount = parts[0].toLong()

            val payerData =
                queryMap["payerData"]?.firstOrNull()?.let { serialFormat.decodeFromString(PayerData.serializer(), it) }
            val requestedPayeeData = queryMap["payeeData"]?.firstOrNull()?.let {
                serialFormat.decodeFromString(
                    MapSerializer(String.serializer(), CounterPartyDataOption.serializer()),
                    it,
                )
            }
            val comment = queryMap["comment"]?.firstOrNull()
            return PayRequestV1(
                sendingCurrencyCode,
                receivingCurrencyCode,
                amount,
                payerData,
                requestedPayeeData,
                comment,
            )
        }
    }
=======
@Serializable
data class PayRequest(
    @SerialName("currency")
    val currencyCode: String,
    val amount: Long,
    val payerData: PayerData,
) {
    fun signablePayload() =
        payerData.compliance?.let {
            "${payerData.identifier}|${it.signatureNonce}|${it.signatureTimestamp}".encodeToByteArray()
        } ?: payerData.identifier.encodeToByteArray()

    fun toJson() = serialFormat.encodeToString(this)
>>>>>>> f0afcaa8
}

@Serializable
internal data class PayRequestV1(
    val sendingCurrencyCode: String?,
    val receivingCurrencyCode: String?,
    override val amount: Long,
    override val payerData: PayerData?,

    /**
     * The data that the sender requests the receiver to send to identify themselves.
     */
    val requestedPayeeData: CounterPartyDataOptions? = null,

    /**
     * A comment that the sender would like to include with the payment. This can only be included
     * if the receiver included the `commentAllowed` field in the lnurlp response. The length of
     * the comment must be less than or equal to the value of `commentAllowed`.
     */
    val comment: String? = null,
) : PayRequest {

    override fun receivingCurrencyCode() = receivingCurrencyCode

    override fun sendingCurrencyCode() = sendingCurrencyCode

    override fun signablePayload(): ByteArray {
        if (payerData == null) throw IllegalArgumentException("Payer data is required for UMA")
        if (payerData.identifier() == null) throw IllegalArgumentException("Payer identifier is required for UMA")
        val complianceData = payerData.compliance() ?: throw IllegalArgumentException("Compliance data is required")
        return complianceData.let {
            "${payerData.identifier()}|${it.signatureNonce}|${it.signatureTimestamp}".encodeToByteArray()
        }
    }

    override fun isUmaRequest() = payerData != null && payerData.compliance() != null && payerData.identifier() != null

    override fun toJson() = serialFormat.encodeToString(PayRequestV1Serializer, this)

    override fun requestedPayeeData(): CounterPartyDataOptions? = requestedPayeeData

    override fun comment(): String? = comment

    override fun toQueryParamMap(): Map<String, List<String>> {
        val amountStr = if (sendingCurrencyCode != null) {
            "$amount.$sendingCurrencyCode"
        } else {
            amount.toString()
        }
        val map = mutableMapOf(
            "amount" to listOf(amountStr),
        )
        receivingCurrencyCode?.let { map["convert"] = listOf(it) }
        payerData?.let { map["payerData"] = listOf(serialFormat.encodeToString(it)) }
        requestedPayeeData?.let {
            map["payeeData"] = listOf(serialFormat.encodeToString(it))
        }
        comment?.let { map["comment"] = listOf(it) }
        return map
    }
}

@Serializable
internal data class PayRequestV0(
    /**
     * The currency code that the receiver will receive for this payment.
     */
    @SerialName("currency")
    val currencyCode: String,

    override val amount: Long,
    override val payerData: PayerData,
) : PayRequest {
    override fun receivingCurrencyCode() = currencyCode

    override fun sendingCurrencyCode() = null

    override fun isUmaRequest() = true

    override fun requestedPayeeData() = null

    override fun comment(): String? = null

    override fun signablePayload() =
        payerData.compliance()?.let {
            "${payerData.identifier()}|${it.signatureNonce}|${it.signatureTimestamp}".encodeToByteArray()
        } ?: payerData.identifier()?.encodeToByteArray()
            ?: throw IllegalArgumentException("Payer identifier is required for UMA")

    override fun toJson() = serialFormat.encodeToString(this)

    override fun toQueryParamMap() = mapOf(
        "amount" to listOf(amount.toString()),
        "convert" to listOf(currencyCode),
        "payerData" to listOf(serialFormat.encodeToString(payerData)),
    )
}

@OptIn(ExperimentalSerializationApi::class)
internal object PayRequestV1Serializer : KSerializer<PayRequestV1> {
    override val descriptor: SerialDescriptor = buildClassSerialDescriptor("PayRequestV1") {
        element<String?>("convert", isOptional = true)
        element<String>("amount") // Serialize and deserialize amount as a string
        element<PayerData>("payerData")
        element<CounterPartyDataOptions?>("payeeData", isOptional = true)
        element<String?>("comment", isOptional = true)
    }

    override fun serialize(encoder: Encoder, value: PayRequestV1) {
        encoder.encodeStructure(descriptor) {
            value.receivingCurrencyCode?.let { encodeStringElement(descriptor, 0, it) }
            encodeStringElement(
                descriptor,
                1,
                if (value.sendingCurrencyCode != null) {
                    "${value.amount}.${value.sendingCurrencyCode}"
                } else {
                    value.amount.toString()
                },
            )
            encodeNullableSerializableElement(descriptor, 2, PayerData.serializer(), value.payerData)
            encodeNullableSerializableElement(
                descriptor,
                3,
                MapSerializer(String.serializer(), CounterPartyDataOption.serializer()),
                value.requestedPayeeData,
            )
            value.comment?.let { encodeStringElement(descriptor, 4, it) }
        }
    }

    override fun deserialize(decoder: Decoder): PayRequestV1 {
        var sendingCurrencyCode: String? = null
        var receivingCurrencyCode: String? = null
        var amount: String? = null
        var payerData: PayerData? = null
        var requestedPayeeData: CounterPartyDataOptions? = null
        var comment: String? = null

        return decoder.decodeStructure(descriptor) {
            while (true) {
                val index = decodeElementIndex(descriptor)
                if (index == CompositeDecoder.DECODE_DONE) break
                when (index) {
                    0 -> receivingCurrencyCode = decodeNullableSerializableElement(
                        descriptor,
                        index,
                        String.serializer().nullable,
                    )

                    1 -> amount = decodeStringElement(descriptor, index)
                    2 -> payerData = decodeSerializableElement(descriptor, index, PayerData.serializer())
                    3 -> requestedPayeeData = decodeNullableSerializableElement(
                        descriptor,
                        index,
                        MapSerializer(
                            String.serializer(),
                            CounterPartyDataOption.serializer(),
                        ).nullable,
                    )

                    4 -> comment = decodeNullableSerializableElement(descriptor, index, String.serializer().nullable)
                }
            }

            val parsedAmount = amount?.let {
                val parts = it.split(".")
                if (parts.size == 2) {
                    sendingCurrencyCode = parts[1]
                    parts[0].toLong()
                } else {
                    it.toLong()
                }
            } ?: throw IllegalArgumentException("Amount is required")

            PayRequestV1(
                sendingCurrencyCode,
                receivingCurrencyCode,
                parsedAmount,
                payerData,
                requestedPayeeData,
                comment,
            )
        }
    }
}

object PayRequestSerializer : JsonContentPolymorphicSerializer<PayRequest>(PayRequest::class) {
    override fun selectDeserializer(element: JsonElement) = when {
        "currency" in element.jsonObject -> PayRequestV0.serializer()
        else -> PayRequestV1Serializer
    }
}<|MERGE_RESOLUTION|>--- conflicted
+++ resolved
@@ -1,6 +1,5 @@
 package me.uma.protocol
 
-<<<<<<< HEAD
 import kotlinx.serialization.*
 import kotlinx.serialization.builtins.MapSerializer
 import kotlinx.serialization.builtins.nullable
@@ -12,22 +11,12 @@
 import kotlinx.serialization.json.JsonContentPolymorphicSerializer
 import kotlinx.serialization.json.JsonElement
 import kotlinx.serialization.json.jsonObject
-=======
-import kotlinx.serialization.KSerializer
-import kotlinx.serialization.SerialName
-import kotlinx.serialization.Serializable
-import kotlinx.serialization.descriptors.PrimitiveKind
-import kotlinx.serialization.descriptors.PrimitiveSerialDescriptor
-import kotlinx.serialization.encodeToString
-import kotlinx.serialization.encoding.Decoder
-import kotlinx.serialization.encoding.Encoder
->>>>>>> f0afcaa8
+
 import me.uma.utils.serialFormat
 
 /**
  * The request sent by the sender to the receiver to retrieve an invoice.
  */
-<<<<<<< HEAD
 sealed interface PayRequest {
     /**
      * The amount that the receiver will receive in either the smallest unit of the
@@ -92,21 +81,6 @@
             )
         }
     }
-=======
-@Serializable
-data class PayRequest(
-    @SerialName("currency")
-    val currencyCode: String,
-    val amount: Long,
-    val payerData: PayerData,
-) {
-    fun signablePayload() =
-        payerData.compliance?.let {
-            "${payerData.identifier}|${it.signatureNonce}|${it.signatureTimestamp}".encodeToByteArray()
-        } ?: payerData.identifier.encodeToByteArray()
-
-    fun toJson() = serialFormat.encodeToString(this)
->>>>>>> f0afcaa8
 }
 
 @Serializable
